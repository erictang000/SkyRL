--- conflicted
+++ resolved
@@ -9,11 +9,7 @@
 from omegaconf import DictConfig
 import torch
 import asyncio
-<<<<<<< HEAD
 from transformers import AutoModelForCausalLM, AutoConfig
-=======
-from transformers import AutoModelForCausalLM, AutoConfig, AutoModel
->>>>>>> 6d83acae
 from omegaconf import OmegaConf
 from tests.gpu.utils import (
     init_worker_with_type,
@@ -229,13 +225,9 @@
     batch = get_test_training_batch(max(4, gpus_per_node))
 
     if ep > 1:
-<<<<<<< HEAD
         transformer_config_kwargs = OmegaConf.to_container(
             cfg.trainer.policy.megatron_config.transformer_config_kwargs, resolve=True
         )
-=======
-        transformer_config_kwargs = OmegaConf.to_container(cfg.trainer.policy.megatron_config.transformer_config_kwargs, resolve=True)
->>>>>>> 6d83acae
         transformer_config_kwargs["num_layers"] = 4
         cfg.trainer.policy.megatron_config.transformer_config_kwargs = transformer_config_kwargs
 
@@ -316,12 +308,8 @@
     avg_diff = torch.mean(torch.abs(action_log_probs_masked - action_log_probs_megatron_masked))
     print(f"Avg diff: {avg_diff}")
 
-<<<<<<< HEAD
-    assert max_diff < 4.5e-1, f"Max diff {max_diff} is too large"
-=======
     if ep == 1:
         assert max_diff < 4e-1, f"Max diff {max_diff} is too large"
->>>>>>> 6d83acae
 
     if ep == 1:
         assert avg_diff < 7e-2, f"Avg diff {avg_diff} is too large"
@@ -336,10 +324,6 @@
     [
         ("policy", 2, 2, 1, 1, 1, 4, True, False, False),
         ("policy", 2, 2, 1, 1, 1, 4, True, True, False),
-<<<<<<< HEAD
-        ("policy", 1, 1, 1, 1, 1, 1, True, False, False),
-=======
->>>>>>> 6d83acae
         ("policy", 1, 1, 1, 1, 1, 1, True, False, True),
         ("policy", 2, 2, 1, 1, 1, 4, False, False, False),
         ("policy", 2, 2, 2, 1, 1, 8, True, False, False),
@@ -349,7 +333,6 @@
     ids=[
         "tp2_pp2_policy_seq_packing",
         "tp2_pp2_policy_seq_packing_with_entropy_loss",
-        "tp1_pp1_policy",
         "tp1_pp1_policy_lora",
         "tp2_pp2_policy_unpacked",
         "tp2_pp2_cp2_policy_seq_packing",
@@ -402,30 +385,7 @@
         num_gpus_per_node=cfg.trainer.placement.policy_num_gpus_per_node,
         cfg=cfg,
     )
-
-    # memory = ray.get(actor_group.async_run_ray_method("pass_through", "get_cuda_memory"))
-    # memory = memory[0]
-    # print_mem("memory after init", memory)
-
-    # actor_group.offload_to_cpu(offload_optimizer=True, offload_model=False)
-    # memory = ray.get(actor_group.async_run_ray_method("pass_through", "get_cuda_memory"))
-    # memory = memory[0]
-    # print_mem("memory after offload optimizer to cpu", memory)
-
-    # actor_group.offload_to_cpu(offload_optimizer=False, offload_model=True)
-    # memory = ray.get(actor_group.async_run_ray_method("pass_through", "get_cuda_memory"))
-    # memory = memory[0]
-    # print_mem("memory after offload model to cpu", memory)
-
-    # leftover = ray.get(actor_group.async_run_ray_method("pass_through", "debug_gpu_params"))
-    # for item in leftover:
-    #     print("LEFTOVER:", item)
-
-    # actor_group.backload_to_gpu()
-    # memory = ray.get(actor_group.async_run_ray_method("pass_through", "get_cuda_memory"))
-    # memory = memory[0]
-    # print_mem("memory after backload to gpu", memory)
-
+    
     with Timer(f"megatron training step tp{tp} pp{pp} cp{cp} ep{ep} etp{etp}"):
         batch.metadata["global_step"] = 0
         results_megatron = ray.get(actor_group.async_run_ray_method("mesh", "ppo_train", batch))
