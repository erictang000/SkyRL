--- conflicted
+++ resolved
@@ -22,19 +22,11 @@
 from skyrl_train.utils import get_ray_pg_ready_with_timeout
 from skyrl_train.distributed.dispatch import concatenate_outputs_after_mesh_dispatch
 from skyrl_train.generators.base import GeneratorInput, ConversationType
-<<<<<<< HEAD
 from skyrl_train.utils.utils import peer_access_supported, print_mem, initialize_ray, validate_cfg
 from skyrl_train.inference_engines.ray_wrapped_inference_engine import create_ray_wrapped_inference_engines
 from skyrl_train.inference_engines.inference_engine_client import InferenceEngineClient
 from skyrl_train.inference_engines.utils import get_sampling_params_for_backend
 from skyrl_train.inference_engines.base import InferenceEngineInput
-=======
-from skyrl_train.utils import initialize_ray
-from skyrl_train.utils.utils import peer_access_supported, validate_cfg
-from skyrl_train.inference_engines.ray_wrapped_inference_engine import create_ray_wrapped_inference_engines
-from skyrl_train.inference_engines.inference_engine_client import InferenceEngineClient
-
->>>>>>> b28523d4
 
 TEST_DATA_PATH = os.path.expanduser("~/data/gsm8k/validation.parquet")
 
@@ -364,16 +356,12 @@
     ray.init(runtime_env={"env_vars": env_vars})
 
 
-<<<<<<< HEAD
-async def run_inference(client, prompts):
-    engine_input = InferenceEngineInput(prompts=prompts)
+async def run_inference(client, prompts, sampling_params):
+    engine_input = InferenceEngineInput(prompts=prompts, sampling_params=sampling_params)
     return await client.generate(engine_input)
 
 
 def init_inference_engines(cfg, model, use_local, async_engine, tp_size, colocate_all, backend):
-=======
-def init_inference_engines(cfg, use_local, async_engine, tp_size, colocate_all, backend, model):
->>>>>>> b28523d4
     assert use_local, "This test does not yet support remote engines."
     assert backend in ["vllm", "sglang"]
     initialize_ray(cfg)
@@ -401,18 +389,10 @@
         async_engine=async_engine,
         max_num_batched_tokens=8192,
         max_num_seqs=1024,
-<<<<<<< HEAD
-        sampling_params=get_sampling_params_for_backend(backend, cfg.generator.sampling_params),
         tokenizer=tokenizer,
         backend=backend,
     )
-    client = InferenceEngineClient(eps, tokenizer)
-=======
-        tokenizer=tokenizer,
-        backend=backend,
-    )
     client = InferenceEngineClient(eps, tokenizer, cfg)
->>>>>>> b28523d4
     if sleep:
         asyncio.run(client.wake_up())
     return client, pg