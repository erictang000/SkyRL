"""
# Run only vllm tests (requires vllm extra):
uv run --isolated --extra dev --extra vllm --extra deepspeed pytest tests/gpu/test_policy_local_engines_e2e.py -m "vllm"

# Run only sglang tests (requires sglang extra):
uv run --isolated --extra dev --extra sglang --extra deepspeed pytest tests/gpu/test_policy_local_engines_e2e.py -m "sglang"
"""

import pytest
import asyncio
import ray
import hydra
from omegaconf import DictConfig

<<<<<<< HEAD
from tests.gpu.utils import init_worker_with_type, get_test_prompts, init_inference_engines, run_inference
=======
from tests.gpu.utils import init_worker_with_type, get_test_prompts, init_inference_engines
from skyrl_train.inference_engines.base import InferenceEngineInput
from skyrl_train.inference_engines.utils import get_sampling_params_for_backend
>>>>>>> b28523d4
from skyrl_train.entrypoints.main_base import config_dir
from skyrl_train.utils.ppo_utils import PolicyLossRegistry, AdvantageEstimatorRegistry

MODEL = "Qwen/Qwen2.5-0.5B-Instruct"


def get_test_actor_config() -> DictConfig:
    """Get base config with test-specific overrides."""
    with hydra.initialize_config_dir(config_dir=config_dir):
        cfg = hydra.compose(config_name="ppo_base_config")

        # Override specific parameters
        cfg.trainer.policy.model.path = MODEL
        cfg.trainer.critic.model.path = ""
        cfg.trainer.placement.policy_num_gpus_per_node = 2
        cfg.generator.async_engine = True
        cfg.generator.num_inference_engines = 1
        cfg.generator.run_engines_locally = True

        return cfg


<<<<<<< HEAD
=======
async def run_inference(client, prompts, sampling_params):
    engine_input = InferenceEngineInput(prompts=prompts, sampling_params=sampling_params)
    return await client.generate(engine_input)


>>>>>>> b28523d4
@pytest.mark.parametrize(
    ("colocate_all", "weight_sync_backend", "strategy", "backend", "tp_size"),
    [
        pytest.param(False, "nccl", "fsdp", "vllm", 2, marks=pytest.mark.vllm),
        pytest.param(True, "nccl", "fsdp", "vllm", 2, marks=pytest.mark.vllm),
        pytest.param(False, "gloo", "fsdp", "vllm", 2, marks=pytest.mark.vllm),
        pytest.param(True, "gloo", "fsdp", "vllm", 2, marks=pytest.mark.vllm),
        pytest.param(False, "nccl", "deepspeed", "vllm", 2, marks=pytest.mark.vllm),
        pytest.param(True, "nccl", "deepspeed", "vllm", 2, marks=pytest.mark.vllm),
        pytest.param(False, "nccl", "fsdp2", "vllm", 2, marks=pytest.mark.vllm),
        pytest.param(True, "nccl", "fsdp2", "vllm", 2, marks=pytest.mark.vllm),
        # TODO(Charlie): add TP > 1 tests for sglang when we support it
        pytest.param(False, "nccl", "deepspeed", "sglang", 1, marks=pytest.mark.sglang),
        pytest.param(True, "nccl", "deepspeed", "sglang", 1, marks=pytest.mark.sglang),
        pytest.param(False, "nccl", "fsdp2", "sglang", 1, marks=pytest.mark.sglang),
        pytest.param(True, "nccl", "fsdp2", "sglang", 1, marks=pytest.mark.sglang),
        pytest.param(False, "gloo", "fsdp", "sglang", 1, marks=pytest.mark.sglang),
        pytest.param(True, "gloo", "fsdp", "sglang", 1, marks=pytest.mark.sglang),
    ],
    ids=[
        "no_colocate_nccl_fsdp_vllm",
        "colocate_nccl_fsdp_vllm",
        "no_colocate_gloo_fsdp_vllm",
        "colocate_gloo_fsdp_vllm",
        "no_colocate_nccl_deepspeed_vllm",
        "colocate_nccl_deepspeed_vllm",
        "no_colocate_nccl_fsdp2_vllm",
        "colocate_nccl_fsdp2_vllm",
        "no_colocate_nccl_deepspeed_sglang",
        "colocate_nccl_deepspeed_sglang",
        "no_colocate_nccl_fsdp2_sglang",
        "colocate_nccl_fsdp2_sglang",
        "no_colocate_gloo_fsdp_sglang",
        "colocate_gloo_fsdp_sglang",
    ],
)
def test_policy_local_engines_e2e(colocate_all, weight_sync_backend, strategy, backend, tp_size):
    """
    Tests initalizing the policy actor group and inference engine, syncing weights, and performing generation.
    """
    try:
        cfg = get_test_actor_config()
        cfg.trainer.placement.colocate_all = colocate_all
        cfg.generator.weight_sync_backend = weight_sync_backend
        cfg.trainer.strategy = strategy
        cfg.generator.backend = backend
        cfg.generator.inference_engine_tensor_parallel_size = tp_size

        # If colocate is True, this will load the engine, sleep, and wake up the engine
        client, pg = init_inference_engines(
            model=MODEL,
            cfg=cfg,
            use_local=True,
            async_engine=cfg.generator.async_engine,
            tp_size=cfg.generator.inference_engine_tensor_parallel_size,
            colocate_all=cfg.trainer.placement.colocate_all,
            backend=backend,
            model=MODEL,
        )

        policy = init_worker_with_type(
            "policy",
            shared_pg=pg,
            colocate_all=cfg.trainer.placement.colocate_all,
            num_gpus_per_node=cfg.generator.inference_engine_tensor_parallel_size,
            cfg=cfg,
        )
        ray.get(policy.async_run_ray_method("pass_through", "init_weight_sync_state", client))
        asyncio.run(client.reset_prefix_cache())
        ray.get(policy.async_run_ray_method("pass_through", "broadcast_to_inference_engines", client))
        sampling_params = get_sampling_params_for_backend(cfg.generator.backend, cfg.generator.sampling_params)
        outputs = asyncio.run(run_inference(client, get_test_prompts(MODEL), sampling_params))

        print(f"Example output: {outputs['responses'][0]}, {outputs['stop_reasons'][0]}")
    finally:
        AdvantageEstimatorRegistry.reset()
        PolicyLossRegistry.reset()
        ray.shutdown()<|MERGE_RESOLUTION|>--- conflicted
+++ resolved
@@ -12,13 +12,8 @@
 import hydra
 from omegaconf import DictConfig
 
-<<<<<<< HEAD
 from tests.gpu.utils import init_worker_with_type, get_test_prompts, init_inference_engines, run_inference
-=======
-from tests.gpu.utils import init_worker_with_type, get_test_prompts, init_inference_engines
-from skyrl_train.inference_engines.base import InferenceEngineInput
 from skyrl_train.inference_engines.utils import get_sampling_params_for_backend
->>>>>>> b28523d4
 from skyrl_train.entrypoints.main_base import config_dir
 from skyrl_train.utils.ppo_utils import PolicyLossRegistry, AdvantageEstimatorRegistry
 
@@ -41,14 +36,6 @@
         return cfg
 
 
-<<<<<<< HEAD
-=======
-async def run_inference(client, prompts, sampling_params):
-    engine_input = InferenceEngineInput(prompts=prompts, sampling_params=sampling_params)
-    return await client.generate(engine_input)
-
-
->>>>>>> b28523d4
 @pytest.mark.parametrize(
     ("colocate_all", "weight_sync_backend", "strategy", "backend", "tp_size"),
     [
