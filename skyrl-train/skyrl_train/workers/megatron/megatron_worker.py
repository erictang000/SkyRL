--- conflicted
+++ resolved
@@ -14,10 +14,7 @@
 
 from megatron.bridge import AutoBridge
 from megatron.bridge.peft.lora import LoRA
-<<<<<<< HEAD
-=======
 from megatron.bridge.peft.canonical_lora import CanonicalLoRA
->>>>>>> 351524c6
 import megatron.core.parallel_state as mpu
 from megatron.core.optimizer import DistributedOptimizer
 from megatron.core.optimizer_param_scheduler import OptimizerParamScheduler
@@ -243,23 +240,6 @@
         self.strategy.hf_config = hf_config
         self.tokenizer = tokenizer
 
-<<<<<<< HEAD
-    def configure_lora(self, lora_config):
-        self.lora_cls = LoRA(
-            target_modules=(
-                ["linear_qkv", "linear_proj", "linear_fc1", "linear_fc2"]
-                if lora_config.target_modules == "all-linear"
-                else lora_config.target_modules
-            ),
-            dim=lora_config.rank,
-            alpha=lora_config.alpha,
-            dropout=lora_config.dropout,
-            lora_A_init_method=lora_config.init_method,
-            lora_B_init_method="zero",
-            exclude_modules=[] if lora_config.exclude_modules is None else lora_config.exclude_modules,
-            lora_dtype=torch.bfloat16 if self.cfg.trainer.bf16 else torch.float32,
-        )
-=======
     def configure_lora(self, lora_config, lora_type: Optional[str] = "lora"):
         if lora_type == "lora":
             self.lora_cls = LoRA(
@@ -298,17 +278,13 @@
                 lora_B_init_method="zero",
                 exclude_modules=[] if lora_config.exclude_modules is None else lora_config.exclude_modules,
             )
->>>>>>> 351524c6
 
     def make_megatron_module(
         self,
         wrap_with_ddp: bool = True,
         ddp_config: Optional[Dict[str, Any]] = None,
         lora_config: Optional[Dict[str, Any]] = None,
-<<<<<<< HEAD
-=======
         lora_type: Optional[str] = "lora",
->>>>>>> 351524c6
         bf16: bool = True,
     ) -> List[nn.Module]:
         """
@@ -317,11 +293,7 @@
         from megatron.core.distributed.distributed_data_parallel_config import DistributedDataParallelConfig
 
         if lora_config is not None:
-<<<<<<< HEAD
-            self.configure_lora(lora_config)
-=======
             self.configure_lora(lora_config, lora_type)
->>>>>>> 351524c6
 
             def lora_pre_wrap_hook(model):
                 lora_model = self.lora_cls(model, training=True)
@@ -477,10 +449,7 @@
             wrap_with_ddp=True,
             ddp_config=self.cfg.trainer.policy.megatron_config.ddp_config,
             lora_config=self.cfg.trainer.policy.model.lora if self._is_lora else None,
-<<<<<<< HEAD
-=======
             lora_type=self.cfg.trainer.policy.megatron_config.lora_config.lora_type,
->>>>>>> 351524c6
             bf16=self.cfg.trainer.bf16,
         )
 
