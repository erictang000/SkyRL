import asyncio
import logging
import os
import socket
from datetime import timedelta
from typing import Dict, Optional, Type, List, Any, Callable
from ctypes import CDLL, POINTER, Structure, c_char_p, c_int, c_ulong, c_void_p
from tqdm import tqdm
from collections import defaultdict

import ray
import torch
import torch.nn as nn
from torch.optim.lr_scheduler import LRScheduler
from torch.optim import Optimizer
import torch.distributed
from ray import ObjectRef
from ray.util.placement_group import (
    PlacementGroup,
    PlacementGroupSchedulingStrategy,
    placement_group,
    placement_group_table,
)

from skyrl_train.utils import ray_noset_visible_devices, get_ray_pg_ready_with_timeout, get_reordered_bundle_indices
from skyrl_train.utils.constants import SKYRL_RAY_PG_TIMEOUT_IN_S, SKYRL_WORKER_NCCL_TIMEOUT_IN_S
from skyrl_train.utils.io import io
from skyrl_train.utils.ppo_utils import masked_mean
from skyrl_train.distributed.dispatch import MeshRank, ActorInfo, DispatchRegistry, Dispatch
from skyrl_train.distributed.strategy import DistributedStrategy
from transformers import PreTrainedModel
from loguru import logger
from skyrl_train.distributed.ulysses import set_ulysses_sequence_parallel_group, apply_monkey_patch
from skyrl_train.utils.ppo_utils import PolicyLossRegistry, ppo_critic_loss, compute_approx_kl
from skyrl_train.workers.worker_utils import BatchIterator, reduce_metrics
from skyrl_train.dataset.replay_buffer import Experience
from skyrl_train.training_batch import TrainingInputBatch, TrainingOutputBatch
from skyrl_train.inference_engines.inference_engine_client import InferenceEngineClient
from skyrl_train.utils.utils import configure_ray_worker_logging
from omegaconf import DictConfig
from pathlib import Path

_SET_AFFINITY = False


# Adapted from OpenRLHF: https://github.com/OpenRLHF/OpenRLHF/blob/main/openrlhf/trainer/ray/launcher.py#L17
class DistributedTorchRayActor:
    def __init__(
        self, world_size, rank, local_rank, master_addr, master_port, sequence_parallel_size, record_memory=False
    ):
        logging.basicConfig(
            format="%(asctime)s %(levelname)-8s %(message)s",
            level=logging.INFO,
            datefmt="%Y-%m-%d %H:%M:%S",
        )
        self._world_size = world_size
        self._rank = rank
        self._local_rank = local_rank
        self._master_addr = master_addr if master_addr else self._get_current_node_ip()
        self._master_port = master_port if master_port else self._get_free_port()
        os.environ["MASTER_ADDR"] = self._master_addr
        os.environ["MASTER_PORT"] = str(self._master_port)
        os.environ["WORLD_SIZE"] = str(self._world_size)
        os.environ["RANK"] = str(self._rank)
        # NOTE: Ray will automatically set the CUDA_VISIBLE_DEVICES
        # environment variable for each actor, so always set device to 0
        # os.environ["LOCAL_RANK"] = str(self._local_rank)
        os.environ["LOCAL_RANK"] = str(ray.get_gpu_ids()[0]) if ray_noset_visible_devices() else "0"
        self.sequence_parallel_size: int = sequence_parallel_size

        self.record_memory = record_memory
        if record_memory:
            torch.cuda.memory._record_memory_history()
        configure_ray_worker_logging()

    def get_node_local_rank(self):
        return self._local_rank

    def init_worker_process_group(self):
        if not torch.distributed.is_initialized():
            # Default torch dist pg init timeout is 10 minutes (600 seconds)
            torch.distributed.init_process_group(
                backend="nccl", timeout=timedelta(seconds=SKYRL_WORKER_NCCL_TIMEOUT_IN_S)
            )

        # setup device mesh
        # TODO: Support TP / PP for DeepSpeed
        # NOTE (sumanthrh): Device mesh and mesh rank are rank specific attributes. For the current way the strategy is defined, it is only meant to interact with worker state; not hold worker state. Thus, this should live outside the strategy object.
        # This device mesh can be common across all the strategies we use
        dp_size = self._world_size // self.sequence_parallel_size
        device_mesh = torch.distributed.device_mesh.init_device_mesh(
            "cuda", mesh_shape=(dp_size, self.sequence_parallel_size), mesh_dim_names=("dp", "sp")
        )
        self.device_mesh = device_mesh
        self.mesh_rank = MeshRank(
            dp=self.device_mesh.get_local_rank(mesh_dim="dp"),
            sp=self.device_mesh.get_local_rank(mesh_dim="sp"),
            tp=0,
            pp=0,
            world_size=self._world_size,
            dp_size=self.device_mesh.size(0),
            pp_size=1,
        )

    def _seq_parallel_monkey_patch(self, model: PreTrainedModel, use_parent_class: bool = False):
        # NOTE (sumanthrh): This sets a global variable that is used during the forward pass for sequence parallelism
        # This works because each worker is it's own process and thus different worker types are isolated
        # TODO (sumanthrh): We should re-visit this and see if we should adopt a context-manager pattern for sequence parallelism
        if self.sequence_parallel_size > 1:
            set_ulysses_sequence_parallel_group(self.device_mesh["sp"].get_group())
            apply_monkey_patch(
                model=model, ulysses_sp_size=self.sequence_parallel_size, use_parent_class=use_parent_class
            )

    def get_mesh_rank(self):
        return self.mesh_rank

    def get_gpu_id(self):
        return ray.get_gpu_ids()[0]

    @staticmethod
    def _get_current_node_ip():
        address = ray._private.services.get_node_ip_address()
        # strip ipv6 address
        return address.strip("[]")

    def get_ray_node_id(self):
        return ray.get_runtime_context().get_node_id()

    @staticmethod
    def _get_free_port():
        with socket.socket() as sock:
            sock.bind(("", 0))
            return sock.getsockname()[1]

    def get_master_addr_port(self):
        return self._master_addr, self._master_port

    # TODO(tgriggs): For numa affinity, pass in the Worker._local_rank for the second arg here. Distinguish 'rank' and 'local_rank' differ here.
    def _set_numa_affinity(self, rank):
        def local_rank_to_real_gpu_id(local_rank):
            cuda_visible_devices = [
                int(x) for x in os.environ.get("CUDA_VISIBLE_DEVICES", "0,1,2,3,4,5,6,7").split(",")
            ]
            return cuda_visible_devices[local_rank]

        rank = local_rank_to_real_gpu_id(rank)

        global _SET_AFFINITY
        if _SET_AFFINITY:
            return

        from ctypes.util import find_library

        class bitmask_t(Structure):
            _fields_ = [
                ("size", c_ulong),
                ("maskp", POINTER(c_ulong)),
            ]

        try:
            LIBNUMA = CDLL(find_library("numa"))
        except Exception as e:
            logger.error(f"Skipping NUMA affinity setup because libnuma is not installed: {e}")
            _SET_AFFINITY = True
            return

        LIBNUMA.numa_parse_nodestring.argtypes = [c_char_p]
        LIBNUMA.numa_parse_nodestring.restype = POINTER(bitmask_t)
        LIBNUMA.numa_run_on_node_mask.argtypes = [POINTER(bitmask_t)]
        LIBNUMA.numa_run_on_node_mask.restype = c_int
        LIBNUMA.numa_set_membind.argtypes = [POINTER(bitmask_t)]
        LIBNUMA.numa_set_membind.restype = c_void_p
        LIBNUMA.numa_num_configured_nodes.argtypes = []
        LIBNUMA.numa_num_configured_nodes.restype = c_int

        def numa_bind(nid: int):
            bitmask = LIBNUMA.numa_parse_nodestring(bytes(str(nid), "ascii"))
            LIBNUMA.numa_run_on_node_mask(bitmask)
            LIBNUMA.numa_set_membind(bitmask)

        numa_nodes = LIBNUMA.numa_num_configured_nodes()
        if numa_nodes <= 0:
            numa_nodes = 1
        num_gpu_pre_numa_node = max(1, 8 // numa_nodes)
        target_nid = min(numa_nodes - 1, self._local_rank // num_gpu_pre_numa_node)
        numa_bind(target_nid)
        _SET_AFFINITY = True


class Worker(DistributedTorchRayActor):
    def __init__(self, cfg: DictConfig, *args, **kwargs):
        from skyrl_train.weight_sync import get_transfer_strategy_cls

        super().__init__(*args, **kwargs)
        self.cfg = cfg
        self._transfer_strategy_cls = get_transfer_strategy_cls(self.cfg)

    def init_model(self, *args, **kwargs):
        """Initialize worker state (model, and optimizer if applicable) on worker."""
        raise NotImplementedError()

    def empty_cache(self) -> None:
        """Empty GPU memory cache on Worker's CUDA device"""
        torch.cuda.empty_cache()

    def offload_to_cpu(self, pin_memory=True, non_blocking=True):
        """Offload all worker state to CPU.

        After this function runs, only temporary reserved memory and torch's pre-loaded cuda kernels (~ GB) will remain

        Args:
            pin_memory: Whether to use pinned/ paged-locked memory on CPU
            non_blocking: Whether the operation is non-blocking
        """
        raise NotImplementedError()

    def backload_to_gpu(self, non_blocking=True):
        """Backload worker state to GPU

        Args:
            non_blocking: Whether the operation is non-blocking
        """
        raise NotImplementedError()

    def get_cuda_memory(self) -> Dict[str, Any]:
        """Get CUDA memory usage on worker's CUDA device."""
        torch.cuda.synchronize()
        free, total = torch.cuda.mem_get_info()
        return {
            "allocated": torch.cuda.memory_allocated(),
            "reserved": torch.cuda.memory_reserved(),
            "free": free,
            "total": total,
        }

    def save_memory_snapshot(self, global_step=None, local_step=None):
        """Save a snapshot of memory usage on the Worker's CUDA device.

        .. note::
            This function should be called on all the ranks in the worker group simultaneously.
        """
        rank = torch.distributed.get_rank()
        save_path = os.path.join(self.cfg.trainer.ckpt_path, "memory_snapshots")
        if self._local_rank == 0 and not io.exists(save_path):
            io.makedirs(save_path, exist_ok=True)
        torch.distributed.barrier()
        if global_step is None or local_step is None:
            file_name = f"policy_rank_{rank}.pickle"
        else:
            file_name = f"policy_rank_{rank}_training_step_{global_step}_{local_step}.pickle"
        record_memory_path = os.path.join(save_path, file_name)
        if io.exists(record_memory_path):
            # seeing issues if we don't remove the file first
            io.remove(record_memory_path)
        torch.cuda.memory._dump_snapshot(record_memory_path)

    async def init_weight_sync_state(self, inference_engine_client: InferenceEngineClient):
        """Initialize state for weight syncing with Inference Engine Client

        Creates init info and sender, then sends init info to inference engines
        so they can create receivers.

        .. note::
            This function should be called on all the ranks in the worker group simultaneously.
        """

        assert inference_engine_client is not None

        # Create init info on all ranks (it's deterministic from cfg)
        init_info = self._transfer_strategy_cls.create_init_info(self.cfg)

        # Create sender on all ranks
        # Strategy implementations may have different logic for different ranks
        tasks = [
            asyncio.to_thread(
                self._transfer_strategy_cls.create_sender,
                init_info=init_info,
                inference_client=inference_engine_client,
            ),
        ]

        # Only rank 0 initializes receivers on inference engines
        # NOTE: For broadcast strategy, sender and receiver init must run concurrently
        # because both need to join the same process group to avoid deadlock
        if torch.distributed.get_rank() == 0:
            tasks.append(inference_engine_client.init_weight_update_communicator(init_info))

        results = await asyncio.gather(*tasks)
        self._weight_transfer_sender = results[0]  # sender is always first task

        # # Register signal handlers for termination only on rank 0
        # NOTE (sumanthrh): This doesn't work yet, and is thus commented out.
        # The better way is to just have this specified in __del__, but there is
        # no guarattee that __del__ will be called in general. Ray also doesn't
        # explictly call __del__ when the actor shuts down.
        # It's commented out so that we can fix this in the future.
        # atexit.register(self._handle_termination)

        torch.distributed.barrier()

    def forward(
        self,
        data: TrainingInputBatch,
    ) -> TrainingOutputBatch:
        """Run forward pass on the input batch in inference mode.

        This is a wrapper around `_forward_micro_batch` that runs in micro batches of `cfg.trainer.micro_forward_batch_size_per_gpu`.
        """
        # run in micro batches of cfg.trainer.micro_forward_batch_size_per_gpu
        # TODO (sumanthrh): this can be in the policy/critic impl if the micro batch size can be specific to policy, critic, etc.
        micro_batches = data.chunk(self.cfg.trainer.micro_forward_batch_size_per_gpu)

        outputs = []
        for micro_batch in micro_batches:
            outputs.append(self._forward_micro_batch(micro_batch))
        output = TrainingOutputBatch.cat(outputs)
        if output.device is not None and output.device != torch.device("cpu"):
            output = output.to("cpu")
        return output

    def _forward_micro_batch(self, micro_batch: TrainingInputBatch) -> TrainingOutputBatch:
        raise NotImplementedError()


# adapted from OpenReasonerZero: https://github.com/Open-Reasoner-Zero/Open-Reasoner-Zero/blob/main/orz/ppo/actors.py
class PPORayActorGroup:
    """
    A group of ray actors
    Functions start with 'async' should return list of object refs

    Args:
        cfg: config object for workers
        num_nodes (int): Number of nodes for this actor group.
        num_gpus_per_node (int): Number of gpus for this actor group.
        ray_actor_type (Type[Worker]): PPO model type that this actor group serve on.
        pg (PlacementGroup, optional): Placement group to schedule actor on.
            If none, create new placement group automatically. Defaults to None.
        num_gpus_per_actor (float, optional): Number of gpus allocated for each actor.
            If < 1.0, multiple models can share same gpu. Defaults to 1.
    """

    def __init__(
        self,
        cfg,
        num_nodes,
        num_gpus_per_node,
        ray_actor_type: Type[Worker],
        pg: Optional[PlacementGroup] = None,
        num_gpus_per_actor: float = 1.0,
        resources: Optional[Dict[str, float]] = None,
        num_resources_per_node: Optional[int] = None,
        colocate_all: bool = False,
        sequence_parallel_size: int = 1,
        record_memory: bool = False,
    ) -> None:
        self.cfg = cfg
        self._num_nodes = num_nodes
        self._num_gpus_per_node = num_gpus_per_node
        self.ray_actor_type = ray_actor_type

        # custom resources, see https://docs.ray.io/en/latest/ray-core/scheduling/resources.html
        self._resources = resources
        self._num_resources_per_node = num_resources_per_node

        self.colocate_all = colocate_all
        self.sequence_parallel_size = sequence_parallel_size
        self.record_memory = record_memory
        self._initiate_actors(pg, num_gpus_per_actor)

    def _initiate_actors(self, pg: Optional[PlacementGroup], num_gpus_per_actor: float):
        """Initialize Ray actors in the worker group.

        Args:
            pg: The placement group for the worker group
            num_gpus_per_actor: The number of gpus to allocate per actor.
        """
        world_size = self._num_nodes * self._num_gpus_per_node
        if self.colocate_all:
            assert (
                pg is not None
            ), "if colocate_all is True, the shared placement group must be provided to PPORayActorGroup"
            pg_data = placement_group_table(pg)
            assert (
                len(pg_data["bundles"]) == world_size
            ), "if colocate_all is True, the number of bundles in the shared placement group must match the world size"

        reordered_bundle_indices = []
        if pg is not None:
            pg_data = placement_group_table(pg)
            should_reorder_bundles = len(pg_data["bundles"]) == world_size
            if should_reorder_bundles:
                reordered_bundle_indices = get_reordered_bundle_indices(pg)

        if self._num_gpus_per_node > 1 and pg is None:
            bundles = [{"GPU": self._num_gpus_per_node, "CPU": self._num_gpus_per_node} for _ in range(self._num_nodes)]
            if self._resources:
                resources_name = list(self._resources.keys())[0]
                for i in range(len(bundles)):
                    bundles[i][resources_name] = self._num_resources_per_node

            pg = placement_group(bundles, strategy="PACK")
            get_ray_pg_ready_with_timeout(pg, timeout=SKYRL_RAY_PG_TIMEOUT_IN_S)
        if pg:
            master_actor = self.ray_actor_type.options(
                num_cpus=num_gpus_per_actor,
                num_gpus=num_gpus_per_actor,
                resources=self._resources,
                scheduling_strategy=PlacementGroupSchedulingStrategy(
                    placement_group=pg,
                    placement_group_bundle_index=reordered_bundle_indices[0] if reordered_bundle_indices else 0,
                ),
            ).remote(
                cfg=self.cfg,
                world_size=world_size,
                rank=0,
                local_rank=0,
                master_addr=None,
                master_port=None,
                sequence_parallel_size=self.sequence_parallel_size,
                record_memory=self.record_memory,
            )
        else:
            master_actor = self.ray_actor_type.options(
                num_cpus=num_gpus_per_actor,
                num_gpus=num_gpus_per_actor,
                resources=self._resources,
            ).remote(
                cfg=self.cfg,
                world_size=world_size,
                rank=0,
                local_rank=0,
                master_addr=None,
                master_port=None,
                sequence_parallel_size=self.sequence_parallel_size,
                record_memory=self.record_memory,
            )
        self._actor_handlers = [master_actor]
        # Create worker actors
        if world_size > 1:
            master_addr, master_port = ray.get(master_actor.get_master_addr_port.remote())
            for rank in range(1, world_size):
                local_rank = rank % self._num_gpus_per_node

                if pg:
                    worker_actor = self.ray_actor_type.options(
                        num_cpus=num_gpus_per_actor,
                        num_gpus=num_gpus_per_actor,
                        resources=self._resources,
                        scheduling_strategy=PlacementGroupSchedulingStrategy(
                            placement_group=pg,
                            placement_group_bundle_index=(
                                reordered_bundle_indices[rank]
                                if reordered_bundle_indices
                                else rank // self._num_gpus_per_node
                            ),
                        ),
                    ).remote(
                        cfg=self.cfg,
                        world_size=world_size,
                        rank=rank,
                        local_rank=local_rank,
                        master_addr=master_addr,
                        master_port=master_port,
                        sequence_parallel_size=self.sequence_parallel_size,
                        record_memory=self.record_memory,
                    )
                else:
                    worker_actor = self.ray_actor_type.options(
                        num_cpus=num_gpus_per_actor,
                        num_gpus=num_gpus_per_actor,
                        resources=self._resources,
                    ).remote(
                        cfg=self.cfg,
                        world_size=world_size,
                        rank=rank,
                        local_rank=local_rank,
                        master_addr=master_addr,
                        master_port=master_port,
                        sequence_parallel_size=self.sequence_parallel_size,
                        record_memory=self.record_memory,
                    )
                self._actor_handlers.append(worker_actor)

        # Initialize process group
        logger.info("Initializing process group for RayActorGroup")
        ray.get([actor.init_worker_process_group.remote() for actor in self._actor_handlers])
        logger.info("Initialized process group for RayActorGroup")
        self.actor_infos = [ActorInfo(actor, ray.get(actor.get_mesh_rank.remote())) for actor in self._actor_handlers]
        logger.info(f"Mesh Ranks: {[actor_info.rank for actor_info in self.actor_infos]}")

    def async_init_model(
        self,
        *args,
        **kwargs,
    ) -> List[ObjectRef]:
        """Asynchronously initialize worker state (model, and optimizer if applicable) from model path on all the workers.

        Returns:
            A list of ray object refs.
        """
        return [actor.init_model.remote(*args, **kwargs) for actor in self._actor_handlers]

    def offload_to_cpu(self, nonblocking=False, offload_optimizer=True, offload_model=True):
        """Offload all worker state to CPU.

        Args:
            nonblocking: Whether this operation is synchronous or asynchronous.
            If `nonblocking=True`, then the function returns a list of object refs.
        """
        refs = [
            actor.offload_to_cpu.remote(offload_optimizer=offload_optimizer, offload_model=offload_model)
            for actor in self._actor_handlers
        ]
        if nonblocking:
            return refs
        return ray.get(refs)

    def backload_to_gpu(self, nonblocking=False, backload_optimizer=True, backload_model=True):
        """Backload worker state to GPU

        Args:
            nonblocking: Whether this operation is synchronous or asynchronous.
            If `nonblocking=True`, then the function returns a list of ObjectRefs.
        """
        refs = [
            actor.backload_to_gpu.remote(backload_optimizer=backload_optimizer, backload_model=backload_model)
            for actor in self._actor_handlers
        ]
        if nonblocking:
            return refs
        return ray.get(refs)

    def run_method(self, dispatch_type: str, method_name: str, *args, **kwargs) -> Optional[TrainingOutputBatch]:
        """Run a method on all actors using specified dispatch type synchronously.

        The method should either return `None` or a `TrainingOutputBatch` object.

        Args:
            dispatch_type: Type of dispatch to use ("mesh" or "pass_through")
            method_name: Name of the method to call on actors
            *args: Positional arguments to pass to the method
            **kwargs: Keyword arguments to pass to the method

        Returns:
            Collect results from all the actors.
        """
        dispatch_class: Dispatch = DispatchRegistry.get(dispatch_type)
        # validate the dispatch args to be sent to `.dispatch`
        args, kwargs = dispatch_class.validate_dispatch_args(*args, **kwargs)

        # Dispatch the method call
        object_refs = dispatch_class.dispatch(self.actor_infos, method_name, *args, **kwargs)
        # Collect results from all the actors
        ret = dispatch_class.sync_collect(self.actor_infos, object_refs)
        return ret

    def async_run_ray_method(self, dispatch_type: str, method_name: str, *args, **kwargs) -> List[ObjectRef]:
        """Run a method on all actors using specified dispatch type asynchronously.

        Args:
            dispatch_type: Type of dispatch to use ("mesh" or "pass_through")
            method_name: Name of the method to call on actors
            *args: Positional arguments to pass to the method
            **kwargs: Keyword arguments to pass to the method

        Returns:
            List of object references
        """
        dispatch_class: Dispatch = DispatchRegistry.get(dispatch_type)
        # validate the dispatch args to be sent to `.dispatch`
        args, kwargs = dispatch_class.validate_dispatch_args(*args, **kwargs)

        # Dispatch the method call
        object_refs = dispatch_class.dispatch(self.actor_infos, method_name, *args, **kwargs)
        return object_refs

    async def async_run_method(
        self, dispatch_type: str, method_name: str, *args, **kwargs
    ) -> Optional[TrainingOutputBatch]:
        """Run a method on all actors using specified dispatch type in an asyncio-compatible way.

        Args:
            dispatch_type: Type of dispatch to use ("mesh" or "pass_through")
            method_name: Name of the method to call on actors
            *args: Positional arguments to pass to the method
            **kwargs: Keyword arguments to pass to the method

        Returns:
            TrainingOutputBatch: concatenated results from all actors
        """
        dispatch_class: Dispatch = DispatchRegistry.get(dispatch_type)
        # validate the dispatch args to be sent to `.dispatch`
        args, kwargs = dispatch_class.validate_dispatch_args(*args, **kwargs)

        # Dispatch the method call
        object_refs = dispatch_class.dispatch(self.actor_infos, method_name, *args, **kwargs)
        return await dispatch_class.async_collect(self.actor_infos, object_refs)


class PolicyWorkerBase(Worker):
    def __init__(self, **kwargs):
        super().__init__(**kwargs)
        self.model: nn.Module = None
        self.scheduler: LRScheduler = None
        self.optimizer: Optimizer = None
        self.strategy: DistributedStrategy = None
        self.record_memory: bool = False
        self.mesh_rank: MeshRank = None
        self.policy_loss_fn: Callable = PolicyLossRegistry.get(self.cfg.trainer.algorithm.policy_loss_type)

    def _normalize_mini_batch_size(self):
        """
        Normalize mini batch sizes to per-gpu mini batch sizes..
        """
        if not hasattr(self, "mesh_rank") or self.mesh_rank is None:
            raise RuntimeError("mesh_rank must be initialized before calling _normalize_mini_batch_size()")

        dp_size = self.mesh_rank.dp_size
        self.policy_mini_batch_size_per_gpu = (
            self.cfg.trainer.policy_mini_batch_size * self.cfg.generator.n_samples_per_prompt // dp_size
        )

    def forward_backward(self, experience: Experience, accumulation_steps: int) -> Dict[str, float]:
        """
        Perform the forward and backward pass for one micro-batch.
        """
        self.model.train()
        experience.to_device(torch.cuda.current_device())

        sequences = experience.sequences
        old_action_log_probs = experience.action_log_probs
        base_action_log_probs = (
            experience.base_action_log_probs if experience.base_action_log_probs is not None else None
        )
        advantages = experience.advantages
        num_actions = experience.num_actions
        attention_mask = experience.attention_mask
        loss_mask = experience.loss_mask
        rollout_action_logprobs = experience.rollout_logprobs

        # TODO (sumanthrh): don't think this does anything for deepspeed or fsdp rn because autocast happens internally
        with torch.autocast(dtype=torch.bfloat16, device_type="cuda"):
            # actor loss
            action_log_probs, output = self.model(
                sequences,
                num_actions,
                attention_mask=attention_mask,
                temperature=self.cfg.generator.sampling_params.temperature,
                return_output=True,
                compute_entropy=True,
                entropy_requires_grad=self.cfg.trainer.algorithm.use_entropy_loss,
            )
            # loss function
            # TODO: recompute advantages
            policy_loss, clip_ratio = self.policy_loss_fn(
                action_log_probs,
                old_action_log_probs,
                advantages,
                config=self.cfg.trainer.algorithm,
                loss_mask=loss_mask,
                rollout_logprobs=rollout_action_logprobs,
            )

        # entropy loss
        with torch.set_grad_enabled(self.cfg.trainer.algorithm.use_entropy_loss):
            # batch_size, seqlen
            entropy_BS = output["entropy"]
            entropy_BS = entropy_BS[:, -num_actions - 1 : -1]
            entropy = masked_mean(entropy_BS, loss_mask)

        if self.cfg.trainer.algorithm.use_entropy_loss:
            entropy_loss_term = entropy * self.cfg.trainer.algorithm.entropy_loss_coef
        else:
            entropy_loss_term = torch.tensor(0.0)

        # kl loss
        if self.cfg.trainer.algorithm.use_kl_loss:
            kl_loss = compute_approx_kl(
                action_log_probs,
                base_action_log_probs,
                loss_mask=loss_mask,
                kl_estimator_type=self.cfg.trainer.algorithm.kl_estimator_type,
            )
            kl_loss = masked_mean(kl_loss, loss_mask, dim=-1).mean()
        else:
            kl_loss = torch.tensor(0.0)
        kl_loss_term = kl_loss * self.cfg.trainer.algorithm.kl_loss_coef

        loss = policy_loss + kl_loss_term - entropy_loss_term
        loss = loss / accumulation_steps
        self.strategy.backward(loss, self.model, self.optimizer)

        status = {
            "final_loss": loss.item(),
            "policy_loss": policy_loss.item(),
            "ppo_clip_ratio": clip_ratio,
            "policy_entropy": entropy.item(),
            "response_length": num_actions,
        }
        if self.cfg.trainer.algorithm.use_kl_loss:
            status["policy_kl"] = kl_loss.item()

        return status

    def optim_step(self) -> float:
        """
        Perform optimizer step and return the gradient norm.
        """
        grad_norm = self.strategy.optimizer_step(self.optimizer, self.model, self.scheduler, name="actor")
        if grad_norm is not None:
            grad_norm = grad_norm.detach().cpu().item()
        return grad_norm

    def ppo_train(self, train_data: TrainingInputBatch) -> TrainingOutputBatch:
        global_step = train_data.metadata["global_step"]
        dataloader = BatchIterator(
            train_data, sample_batch_size=self.cfg.trainer.micro_train_batch_size_per_gpu, drop_last=False
        )

        micro_batches_per_mini_batch = (
            self.policy_mini_batch_size_per_gpu // self.cfg.trainer.micro_train_batch_size_per_gpu
        )
        # The number of steps (over micro batches) to accumulate gradients before taking an optimizer step.
        accumulation_steps = micro_batches_per_mini_batch

        status_list = []
        all_metrics = defaultdict(list)
        policy_update_steps = 0

        for epoch in range(self.cfg.trainer.update_epochs_per_batch):
            pbar = tqdm(
                dataloader,
                desc=f"Policy Train epoch [{epoch + 1}/{self.cfg.trainer.update_epochs_per_batch}]",
                disable=not self.strategy.is_rank_0(),
            )
            for local_step, experience in enumerate(pbar):
                status = self.forward_backward(experience, accumulation_steps)

                if (local_step + 1) % accumulation_steps == 0:
                    grad_norm = self.optim_step()
                    status["raw_grad_norm"] = grad_norm

                if self.record_memory:
                    self.save_memory_snapshot(global_step, local_step)

                status["policy_lr"] = self.scheduler.get_last_lr()[0]

                policy_update_steps += 1

                # for DP
                # TODO (sumanthrh): this assumes all workers are data parallel.
                # We assume that outputs are replicated within tp or sp group, otherwise this is not correct.
                status = self.strategy.all_reduce(status)

                # weighted mean for kl
                # TODO (sumanthrh): this weighted mean is no longer correct since we use the max response length in the batch.
                # we can log this in the driver
                # if "kl" in status:
                #     status["kl"] *= status["response_length"]
                #     status["kl"] /= status["response_length"]

                short_status = {}

                if "policy_loss" in status:
                    short_status = {
                        "pg": status["policy_loss"],
                        "glen": status["response_length"],
                        "policy_lr": status["policy_lr"],
                        "ent": status["policy_entropy"],
                    }
                    if "raw_grad_norm" in status:
                        short_status["grad_norm"] = status["raw_grad_norm"]
                    if "reward" in status:
                        short_status["rm"] = status["reward"]

                if "critic_loss" in status:
                    short_status["cri"] = status["critic_loss"]
                    short_status["vals"] = status["values"]
                    short_status["cri_lr"] = status["critic_lr"]

                if "ptx_loss" in status:
                    short_status["ptx"] = status["ptx_loss"]

                status_list.append(status)
                for k, v in status.items():
                    all_metrics[k].append(v)
                pbar.set_postfix(short_status)

        torch.distributed.barrier()
        # not needed beyond status logging
        all_metrics.pop("response_length", None)

        status_mean = reduce_metrics(all_metrics)
        status_mean["policy_update_steps"] = policy_update_steps / accumulation_steps

        # should return an `TrainingOutputBatch`
        output = TrainingOutputBatch()
        output.metadata = {"train_status": status_mean}
        return output

    def training_step(self, experience: Experience, global_step, local_step, accumulation_steps) -> Dict[str, float]:
        """
        Perform one micro-batch of training, accumulate gradients, and step the optimizer only after `accumulation_steps` micro-batches.
        """
        status = self.forward_backward(experience, accumulation_steps)

        if (local_step + 1) % accumulation_steps == 0:
            grad_norm = self.optim_step()
            status["raw_grad_norm"] = grad_norm

        if self.record_memory:
            self.save_memory_snapshot(global_step, local_step)

        status["policy_lr"] = self.scheduler.get_last_lr()[0]

<<<<<<< HEAD
        status["response_length"] = num_actions
=======
>>>>>>> 351524c6
        return status

    def save_checkpoint(self, ckpt_dir: Path, tokenizer=None):
        self.strategy.save_checkpoint(
            model=self.model,
            optimizer=self.optimizer,
            scheduler=self.scheduler,
            ckpt_dir=ckpt_dir,
            node_local_rank=self.get_node_local_rank(),
            tokenizer=tokenizer,
        )

    def load_checkpoint(
        self, ckpt_dir: Path, load_optimizer_states: bool = True, load_lr_scheduler_states: bool = True
    ):
        _, states = self.strategy.load_checkpoint(
            model=self.model,
            optimizer=self.optimizer if load_optimizer_states else None,
            scheduler=self.scheduler if load_lr_scheduler_states else None,
            ckpt_dir=ckpt_dir,
            load_optimizer_states=load_optimizer_states,
            load_lr_scheduler_states=load_lr_scheduler_states,
        )
        return states

    def save_hf_model(self, export_dir: str, tokenizer):
        # Save model in HuggingFace safetensors format
        self.strategy.save_hf_model(
            self.model,
            export_dir,
            tokenizer=tokenizer,
        )

    def _forward_micro_batch(self, micro_batch: TrainingInputBatch) -> TrainingOutputBatch:
        device = torch.cuda.current_device()
        micro_batch.to(device)
        self.model.eval()
        sequences = micro_batch["sequences"]
        response_length = micro_batch.metadata["response_length"]
        attention_mask = micro_batch["attention_mask"]

        with torch.no_grad(), torch.autocast(dtype=torch.bfloat16, device_type="cuda"):
            policy_logprob = self.model(
                sequences,
                response_length,
                attention_mask,
                return_output=False,
                temperature=self.cfg.generator.sampling_params.temperature,
            )
        policy_logprob = policy_logprob.to("cpu")
        output = TrainingOutputBatch(
            {"output": policy_logprob},
        )
        output.metadata = micro_batch.metadata
        return output

    def process_sequences(self, sequences, input_len, eos_token_id, pad_token_id):
        return self.model.process_sequences(sequences, input_len, eos_token_id, pad_token_id)


class CriticWorkerBase(Worker):
    def __init__(self, **kwargs):
        super().__init__(**kwargs)
        self.model: nn.Module = None
        self.scheduler: LRScheduler = None
        self.optimizer: Optimizer = None
        self.strategy: DistributedStrategy = None
        self.record_memory: bool = False
        self.mesh_rank: MeshRank = None
        self.critic_loss_fn: Callable = ppo_critic_loss

    def _normalize_mini_batch_size(self):
        """
        Normalize batch sizes based on device mesh and generation parameters.
        """
        if not hasattr(self, "mesh_rank") or self.mesh_rank is None:
            raise RuntimeError("mesh_rank must be initialized before calling _normalize_mini_batch_size()")

        dp_size = self.mesh_rank.dp_size
        self.critic_mini_batch_size_per_gpu = (
            self.cfg.trainer.critic_mini_batch_size * self.cfg.generator.n_samples_per_prompt // dp_size
        )

    def forward_backward(self, experience: Experience, accumulation_steps: int) -> Dict[str, float]:
        """
        Perform the forward and backward pass for one micro-batch.
        """
        experience.to_device(torch.cuda.current_device())

        sequences = experience.sequences
        old_values = experience.values
        returns = experience.returns
        num_actions = experience.num_actions
        attention_mask = experience.attention_mask
        loss_mask = experience.loss_mask

        with torch.autocast(dtype=torch.bfloat16, device_type="cuda"):
            # critic loss
            values, output = self.model(
                sequences,
                num_actions=num_actions,
                attention_mask=attention_mask,
                return_output=True,
            )
            # loss function
            loss, clipfrac = self.critic_loss_fn(
                values,
                old_values,
                returns,
                config=self.cfg.trainer.algorithm,
                loss_mask=loss_mask,
            )
        loss = loss / accumulation_steps
        self.strategy.backward(loss, self.model, self.optimizer)

        status = {
            "critic_loss": loss.item(),
            "values_mean": masked_mean(values, loss_mask).item(),
            "values_clipfrac": clipfrac,
        }
        return status

    def optim_step(self) -> float:
        """
        Perform optimizer step and return the gradient norm.
        """
        grad_norm = self.strategy.optimizer_step(self.optimizer, self.model, self.scheduler, name="critic")
        if grad_norm is not None:
            grad_norm = grad_norm.detach().cpu().item()
        return grad_norm

    def _forward_micro_batch(
        self,
        micro_batch: TrainingInputBatch,
    ) -> TrainingOutputBatch:
        """Generates critic values."""
        device = torch.cuda.current_device()
        micro_batch.to(device)
        sequences = micro_batch["sequences"]
        response_length = micro_batch.metadata["response_length"]
        attention_mask = micro_batch["attention_mask"]
        self.model.eval()
        with torch.no_grad(), torch.autocast(dtype=torch.bfloat16, device_type="cuda"):
            value = self.model(
                sequences,
                response_length,
                attention_mask,
            )
        self.model.train()  # reset model state
        value = value.to("cpu")
        output = TrainingOutputBatch(
            {"output": value},
        )
        output.metadata = micro_batch.metadata
        return output

    def save_hf_model(self, export_dir: str, tokenizer):
        # Save model in HuggingFace safetensors format
        self.strategy.save_hf_model(
            self.model,
            export_dir,
            tokenizer=tokenizer,
        )

    def ppo_train(self, train_data: TrainingInputBatch) -> TrainingOutputBatch:
        dataloader = BatchIterator(
            train_data, sample_batch_size=self.cfg.trainer.micro_train_batch_size_per_gpu, drop_last=False
        )

        torch.cuda.empty_cache()
        self.model.train()

        micro_batches_per_mini_batch = (
            self.critic_mini_batch_size_per_gpu // self.cfg.trainer.micro_train_batch_size_per_gpu
        )
        # The number of steps (over micro batches) to accumulate gradients before taking an optimizer step.
        accumulation_steps = micro_batches_per_mini_batch

        all_metrics = defaultdict(list)
        critic_update_steps = 0
        for epoch in range(self.cfg.trainer.update_epochs_per_batch):
            pbar = tqdm(
                dataloader,
                desc=f"Critic Train epoch [{epoch + 1}/{self.cfg.trainer.update_epochs_per_batch}]",
                disable=not self.strategy.is_rank_0(),
            )
            for local_step, experience in enumerate(pbar):
                status = self.forward_backward(experience, accumulation_steps)

                if (local_step + 1) % accumulation_steps == 0:
                    grad_norm = self.optim_step()
                    status["raw_grad_norm"] = grad_norm

                status["critic_lr"] = self.scheduler.get_last_lr()[0]
                critic_update_steps += 1

                # for DP
                # TODO (sumanthrh): this assumes all workers are data parallel.
                # We should get more accurate metrics with seq parallel or TP.
                # There are metrics like entropy where we get average over local data size
                status = self.strategy.all_reduce(status)

                for k, v in status.items():
                    all_metrics[k].append(v)
                pbar.set_postfix(status)

        torch.distributed.barrier()

        status_mean = reduce_metrics(all_metrics)
        status_mean["critic_update_steps"] = critic_update_steps / accumulation_steps

        output = TrainingOutputBatch()
        output.metadata = {"train_status": status_mean}
        return output

    def training_step(self, experience: Experience, global_step, local_step, accumulation_steps) -> Dict[str, float]:
        """
        Perform one micro-batch of training, accumulate gradients, and step the optimizer only after `accumulation_steps` micro-batches.
        """
        status = self.forward_backward(experience, accumulation_steps)

        if (local_step + 1) % accumulation_steps == 0:
            grad_norm = self.optim_step()
            status["raw_grad_norm"] = grad_norm

        status["critic_lr"] = self.scheduler.get_last_lr()[0]
        return status

    def save_checkpoint(self, ckpt_dir: str, tokenizer=None):
        self.strategy.save_checkpoint(
            model=self.model,
            optimizer=self.optimizer,
            scheduler=self.scheduler,
            ckpt_dir=ckpt_dir,
            node_local_rank=self.get_node_local_rank(),
            tokenizer=tokenizer,
        )

    def load_checkpoint(self, ckpt_dir=None, load_optimizer_states=True, load_lr_scheduler_states=True):
        _, states = self.strategy.load_checkpoint(
            model=self.model,
            optimizer=self.optimizer if load_optimizer_states else None,
            scheduler=self.scheduler if load_lr_scheduler_states else None,
            ckpt_dir=ckpt_dir,
            load_optimizer_states=load_optimizer_states,
            load_lr_scheduler_states=load_lr_scheduler_states,
        )
        return states


class RefWorkerBase(Worker):
    def __init__(self, **kwargs):
        super().__init__(**kwargs)
        self.model: nn.Module = None

    def _forward_micro_batch(self, micro_batch: TrainingInputBatch) -> TrainingOutputBatch:
        device = torch.cuda.current_device()
        micro_batch.to(device)
        sequences = micro_batch["sequences"]
        response_length = micro_batch.metadata["response_length"]
        attention_mask = micro_batch["attention_mask"]
        with torch.no_grad(), torch.autocast(dtype=torch.bfloat16, device_type="cuda"):
            log_probs = self.model(sequences, response_length, attention_mask, return_output=False)
        log_probs = log_probs.to("cpu")
        output = TrainingOutputBatch(
            {"output": log_probs},
        )
        output.metadata = micro_batch.metadata
        return output<|MERGE_RESOLUTION|>--- conflicted
+++ resolved
@@ -814,10 +814,6 @@
 
         status["policy_lr"] = self.scheduler.get_last_lr()[0]
 
-<<<<<<< HEAD
-        status["response_length"] = num_actions
-=======
->>>>>>> 351524c6
         return status
 
     def save_checkpoint(self, ckpt_dir: Path, tokenizer=None):
