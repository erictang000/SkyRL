--- conflicted
+++ resolved
@@ -254,18 +254,8 @@
             with self.eval_weights_manager:
                 with Timer("eval", self.all_timings):
                     eval_metrics = asyncio.run(self.eval())
-<<<<<<< HEAD
-                    self.tracker.log(eval_metrics, step=self.global_step)
+                    self.tracker.log(eval_metrics, step=self.global_step, commit=True)
             inference_engine_is_active = True
-=======
-                    self.tracker.log(eval_metrics, step=self.global_step, commit=True)
-            # Policy model is backloaded to GPU after eval
-            if self.cfg.trainer.placement.colocate_all:
-                self.policy_model.backload_to_gpu()
-
-        # setup for dynamic sampling
-        keep_sampling = False
->>>>>>> 2e7aba95
 
         # initialize kl controller
         if self.cfg.trainer.algorithm.use_kl_in_reward:
@@ -376,26 +366,12 @@
                             self.all_metrics.update(eval_metrics)
                     inference_engine_is_active = True
 
-<<<<<<< HEAD
-                self.tracker.log(self.all_metrics, step=self.global_step)
-                self.all_metrics = {}
-
-                self.tracker.log({"timing/" + k: v for k, v in self.all_timings.items()}, step=self.global_step)
-=======
-                if self.cfg.trainer.ckpt_interval > 0 and self.global_step % self.cfg.trainer.ckpt_interval == 0:
-                    with Timer("save_checkpoints", self.all_timings):
-                        self.save_checkpoints()
-                if self.cfg.trainer.hf_save_interval > 0 and self.global_step % self.cfg.trainer.hf_save_interval == 0:
-                    with Timer("save_hf_model", self.all_timings):
-                        self.save_models()
-
                 log_payload = {
                     **self.all_metrics,
                     **{f"timing/{k}": v for k, v in self.all_timings.items()},
                 }
                 self.tracker.log(log_payload, step=self.global_step, commit=True)
                 self.all_metrics = {}
->>>>>>> 2e7aba95
                 self.all_timings = {}
 
                 # update progress bar after logging
