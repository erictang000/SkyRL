--- conflicted
+++ resolved
@@ -26,13 +26,8 @@
 from skyrl_train.dataset.preprocess import (
     convert_prompts_responses_to_batch_tensors,
 )
-<<<<<<< HEAD
-from skyrl_train.utils import ppo_utils, print_mem
-from skyrl_train.utils import trainer_utils, io
-=======
 from skyrl_train.utils import ppo_utils, trainer_utils
 from skyrl_train.utils.io import io
->>>>>>> a1463f9e
 from skyrl_train.utils import Timer, get_ray_pg_ready_with_timeout
 from skyrl_train.utils.constants import SKYRL_RAY_PG_TIMEOUT_IN_S
 from skyrl_train.utils.ppo_utils import (
@@ -265,9 +260,6 @@
                     # 7. sync weights to inference engines
                     if self.colocate_all:
                         self.policy_model.offload_to_cpu(offload_optimizer=True, offload_model=False)
-                        memory = ray.get(self.policy_model.async_run_ray_method("pass_through", "get_cuda_memory"))
-                        memory = memory[0]
-                        print_mem("memory before sync weights", memory)
                         asyncio.run(self.inference_engine_client.wake_up(tags=["weights"]))
                     with Timer("sync_weights", self.all_timings):
                         ray.get(self.sync_policy_weights_to_inference_engines())
@@ -750,9 +742,6 @@
         # calculate action log probs
         if self.colocate_all:
             self.policy_model.backload_to_gpu(backload_optimizer=False, backload_model=True)
-            memory = ray.get(self.policy_model.async_run_ray_method("pass_through", "get_cuda_memory"))
-            memory = memory[0]
-            print_mem("memory before policy forward pass", memory)
 
         action_log_probs_refs = self.policy_model.async_run_ray_method("mesh", "forward", data=data_fwd_pass)
         if self.colocate_all:
